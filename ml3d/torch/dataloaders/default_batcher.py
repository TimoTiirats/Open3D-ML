--- conflicted
+++ resolved
@@ -1,12 +1,6 @@
 import re
-<<<<<<< HEAD
-import collections.abc
-from torch._six import string_classes
-=======
 import collections
-
 import torch
->>>>>>> 51482281
 
 container_abcs = collections.abc
 string_classes = (str, bytes)
