--- conflicted
+++ resolved
@@ -41,17 +41,6 @@
         self.rng = np.random.default_rng(kwargs.get('seed', None))
 
         self.distributed = distributed
-<<<<<<< HEAD
-        # if self.distributed and self.name == "SemanticSegmentation":
-        #     raise NotImplementedError(
-        #         "Distributed training not implemented for SemanticSegmentation!"
-        #     )
-=======
-        if self.distributed and self.name == "SemanticSegmentation":
-            raise NotImplementedError(
-                "Distributed training not implemented for SemanticSegmentation!"
-            )
->>>>>>> 1c45bfed
 
         self.rank = kwargs.get('rank', 0)
 
